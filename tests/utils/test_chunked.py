--- conflicted
+++ resolved
@@ -83,20 +83,12 @@
     # create a small 3D dask array
     shape = (4, 4, 4)
     chunk_shape = (2, 2, 2)
-<<<<<<< HEAD
 
     extra_border = (1, 1, 1)
 
     input_data = np.random.rand(*shape).astype("float64")
     input_array = da.from_array(input_data, chunks=chunk_shape)
 
-=======
-    extra_border = (2, 2, 2)
-
-    input_data = np.random.rand(*shape).astype("float64")
-    input_array = da.from_array(input_data, chunks=chunk_shape)
-
->>>>>>> 455b1580
     # create output zarr with an extra dimension
     output_shape = (2, 4, 4, 4)  # Extra dimension of size 2
     output_path = tmp_path / "output.zarr"
