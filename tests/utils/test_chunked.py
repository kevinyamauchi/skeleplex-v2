"""Tests for the utilities for working with chunked arrays."""

import dask.array as da
import numpy as np
import pytest
import zarr
from scipy.ndimage import convolve

from skeleplex.utils import iteratively_process_chunks_3d


def test_input_array_not_3d(tmp_path):
    """Test that ValueError is raised when input array is not 3D."""
    # create a 2D dask array
    input_array = da.zeros((10, 10), chunks=(5, 5))

    # create output zarr
    output_path = tmp_path / "output.zarr"
    output_zarr = zarr.open(str(output_path), mode="w", shape=(10, 10), dtype="float64")

    def dummy_func(x):
        return x

    with pytest.raises(ValueError, match="Input array must be 3D"):
        iteratively_process_chunks_3d(
            input_array=input_array,
            output_zarr=output_zarr,
            function_to_apply=dummy_func,
            chunk_shape=(5, 5, 5),
            extra_border=(1, 1, 1),
        )


def test_chunk_shape_not_3_tuple(tmp_path):
    """Test that ValueError is raised when chunk_shape is not a 3-tuple."""
    # create a 3D dask array
    input_array = da.zeros((10, 10, 10), chunks=(5, 5, 5))

    # create output zarr
    output_path = tmp_path / "output.zarr"
    output_zarr = zarr.open(
        str(output_path), mode="w", shape=(10, 10, 10), dtype="float64"
    )

    def dummy_func(x):
        return x

    with pytest.raises(ValueError, match="chunk_shape must be a 3-tuple"):
        iteratively_process_chunks_3d(
            input_array=input_array,
            output_zarr=output_zarr,
            function_to_apply=dummy_func,
            chunk_shape=(5, 5),  # Only 2 elements
            extra_border=(1, 1, 1),
        )


def test_extra_border_not_3_tuple(tmp_path):
    """Test that ValueError is raised when extra_border is not a 3-tuple."""
    # create a 3D dask array
    input_array = da.zeros((10, 10, 10), chunks=(5, 5, 5))

    # create output zarr
    output_path = tmp_path / "output.zarr"
    output_zarr = zarr.open(
        str(output_path), mode="w", shape=(10, 10, 10), dtype="float64"
    )

    def dummy_func(x):
        return x

    with pytest.raises(ValueError, match="extra_border must be a 3-tuple"):
        iteratively_process_chunks_3d(
            input_array=input_array,
            output_zarr=output_zarr,
            function_to_apply=dummy_func,
            chunk_shape=(5, 5, 5),
            extra_border=(1, 1),  # Only 2 elements
        )

def test_output_with_extra_dimensions(tmp_path):
    """Test that function works when output has extra dimensions."""
    # create a small 3D dask array
    shape = (4, 4, 4)
    chunk_shape = (2, 2, 2)
<<<<<<< HEAD
<<<<<<< HEAD
    extra_border = (1, 1, 1)
=======
    extra_border = (2, 2, 2)
>>>>>>> upstream/main
=======
    extra_border = (1, 1, 1)
>>>>>>> e9a70423

    input_data = np.random.rand(*shape).astype("float64")
    input_array = da.from_array(input_data, chunks=chunk_shape)

    # create output zarr with an extra dimension
    output_shape = (2, 4, 4, 4)  # Extra dimension of size 2
    output_path = tmp_path / "output.zarr"
    output_zarr = zarr.open(
        str(output_path), mode="w",
        shape=output_shape,
        chunks=(2, *chunk_shape),
        dtype="float64"
    )

    def expand_func(x):
        # Expand the input chunk to have an extra dimension
        return np.stack([x, x], axis=0)

    # process the array
    iteratively_process_chunks_3d(
        input_array=input_array,
        output_zarr=output_zarr,
        function_to_apply=expand_func,
        chunk_shape=chunk_shape,
        extra_border=extra_border,
    )

    # load the result
    result = np.array(output_zarr[:])

    # verify the result shape
    assert result.shape == output_shape

def test_processing_with_convolution(tmp_path):
    """Test roundtrip processing with convolution to verify border handling."""
    # create a small input array with chunks that
    # require proper border handling
    shape = (5, 5, 5)
    chunk_shape = (2, 2, 2)
    extra_border = (1, 1, 1)

    # create input with unique values
    input_data = (np.arange(5 * 5 * 5) + 1).reshape(shape).astype("float64")
    input_array = da.from_array(input_data, chunks=chunk_shape)

    # create output zarr
    output_path = tmp_path / "output.zarr"
    output_zarr = zarr.open(
        str(output_path), mode="w", shape=shape, chunks=chunk_shape, dtype="float64"
    )

    # define convolution function with a 3x3x3 kernel of ones
    kernel = np.ones((3, 3, 3), dtype="float64")

    def convolve_func(x):
        return convolve(x, kernel, mode="constant", cval=0.0)

    # process the array
    iteratively_process_chunks_3d(
        input_array=input_array,
        output_zarr=output_zarr,
        function_to_apply=convolve_func,
        chunk_shape=chunk_shape,
        extra_border=extra_border,
    )

    # load the result
    result = np.array(output_zarr[:])

    # compute expected result: convolve the entire input array
    expected = convolve(input_data, kernel, mode="constant", cval=0.0)

    # verify the result matches expected
    np.testing.assert_array_almost_equal(result, expected)<|MERGE_RESOLUTION|>--- conflicted
+++ resolved
@@ -83,15 +83,8 @@
     # create a small 3D dask array
     shape = (4, 4, 4)
     chunk_shape = (2, 2, 2)
-<<<<<<< HEAD
-<<<<<<< HEAD
+
     extra_border = (1, 1, 1)
-=======
-    extra_border = (2, 2, 2)
->>>>>>> upstream/main
-=======
-    extra_border = (1, 1, 1)
->>>>>>> e9a70423
 
     input_data = np.random.rand(*shape).astype("float64")
     input_array = da.from_array(input_data, chunks=chunk_shape)
