"""Data class for a skeleton graph."""

import json
import logging

import networkx as nx
import numpy as np
from splinebox import Spline as SplineboxSpline
from splinebox.spline_curves import _prepared_dict_for_constructor

from skeleplex.graph.constants import (
    EDGE_COORDINATES_KEY,
    EDGE_SPLINE_KEY,
<<<<<<< HEAD
    LENGTH_KEY,
=======
>>>>>>> 9ea7bacf
    NODE_COORDINATE_KEY,
)
from skeleplex.graph.image_to_graph import image_to_graph_skan
from skeleplex.graph.spline import B3Spline

logger = logging.getLogger(__name__)
logging.basicConfig(level=logging.INFO)


def skeleton_graph_encoder(object_to_encode):
    """JSON encoder for the networkx skeleton graph.

    This function is to be used with the Python json.dump(s) functions
    as the `default` keyword argument.
    """
    if isinstance(object_to_encode, np.ndarray):
        return object_to_encode.tolist()
    elif isinstance(object_to_encode, SplineboxSpline):
        spline_dict = object_to_encode._to_dict(version=2)
        if "__class__" in spline_dict:
            raise ValueError(
                "The Spline object to encode already has a '__class__' key."
            )
        spline_dict.update({"__class__": "splinebox.Spline"})
        return spline_dict
    elif isinstance(object_to_encode, B3Spline):
        return object_to_encode.to_json_dict()
    raise TypeError(f"Object of type {type(object_to_encode)} is not JSON serializable")


def skeleton_graph_decoder(json_object):
    """JSON decoder for the networkx skeleton graph.

    This function is to be used with the Python json.load(s) functions
    as the `object_hook` keyword argument.
    """
    if "__class__" in json_object:
        # all custom classes are identified by the __class__ key
        if json_object["__class__"] == "splinebox.Spline":
            json_object.pop("__class__")
            spline_kwargs = _prepared_dict_for_constructor(json_object)
            return SplineboxSpline(**spline_kwargs)
        if json_object["__class__"] == "skeleplex.B3Spline":
            return B3Spline.from_json_dict(json_object)
    return json_object


def make_graph_directed(graph: nx.Graph, origin: int) -> nx.DiGraph:
    """Return a directed graph from an undirected graph.

    The directed graph has the same nodes and edges as the undirected graph.
    If the graph is fragmented, meaning has multiple unconnected subgraphs,
    the function will choose the node with the highest degree as the origin node
    for each fragment.

    Parameters
    ----------
    graph : nx.Graph
        The undirected graph to convert to a directed graph.
    origin : int
        The node to use as the origin node for the directed graph.
        The origin node will have no incoming edges.
    """
    if isinstance(graph, nx.DiGraph):
        logger.info("The input graph is already a directed graph.")
        return graph
    if len(list(nx.connected_components(graph))) > 1:
        logger.warning("""
        The input graph is not connected.
        The unconnected components might lose edges
        """)
        origin_part = nx.node_connected_component(graph, origin)
        fragments = graph.subgraph(set(graph.nodes()) - origin_part)
        graph = graph.subgraph(origin_part)
    else:
        fragments = None

    di_graph = nx.DiGraph(graph)
    di_graph.remove_edges_from(di_graph.edges - nx.bfs_edges(di_graph, origin))

    if fragments:
        # choose a node with the highest degree as the origin node
        # Do this for each fragment
        for fragment in nx.connected_components(fragments):
            fragment_subgraph = fragments.subgraph(fragment)
            """Choose a origin of the fragment with the highest degree.
            This is arbitrary but finding a better node
            without knowledge were the network broke is hard"""
            origin = max(fragment_subgraph.degree, key=lambda x: x[1])[0]
            di_fragment = nx.DiGraph(fragment_subgraph)
            di_fragment.remove_edges_from(
                di_fragment.edges - nx.bfs_edges(di_fragment, origin)
            )
            di_graph.add_edges_from(di_fragment.edges(data=True))
            di_graph.add_nodes_from(di_fragment.nodes(data=True))

    return di_graph


def get_next_node_key(graph: nx.Graph) -> int:
    """Return the next available node key in the graph.

    This function assumes the graph node keys are integers.

    Parameters
    ----------
    graph : nx.Graph
        The graph to get the next node key from.

    Returns
    -------
    int
        The next available node key.
        If there are no nodes, the function returns 0.
    """
    node_numbers = list(graph.nodes)
    node_numbers.sort()

    if len(node_numbers) == 0:
        return 0

    free_node = node_numbers[0] + 1
    while free_node in node_numbers:
        node_numbers.pop(0)
        free_node = node_numbers[0] + 1
    return free_node


def orient_splines(graph: nx.DiGraph) -> nx.DiGraph:
    """Checks if the splines are oriented correctly.

    If the beginning of the spline is closer to the end node than the start node,
    it gets flipped.
    Also checks if the edge coordinates are aligend with the spline.
    This only checks, if the splines are correctly connected to the nodes,
    not the order in the Graph. Best used on a directed graph.

    Parameters
    ----------
    graph : nx.DiGraph
        The graph to orient the splines in.

    Returns
    -------
    nx.DiGraph
        The graph with the splines oriented correctly.

    """
    edge_spline_dict = {}
    edge_coordinates_dict = {}

    for u, v, attr in graph.edges(data=True):
        spline = attr[EDGE_SPLINE_KEY]
        u_coord = graph.nodes[u][NODE_COORDINATE_KEY]
        spline_coordinates = spline.eval(np.array([0, 1]))
        # check if spline evaluation is closer to the start or end node
        if np.linalg.norm(u_coord - spline_coordinates[0]) > np.linalg.norm(
            u_coord - spline_coordinates[-1]
        ):
            logger.info(f"Flipped spline of edge ({u,v}).")
            edge_coordinates = attr[EDGE_COORDINATES_KEY]
            # check if path is inverse to spline
            if np.linalg.norm(
                edge_coordinates[0] - spline_coordinates[0]
            ) > np.linalg.norm(edge_coordinates[-1] - spline_coordinates[-1]):
                edge_coordinates = edge_coordinates[::-1]

            flipped_spline, flipped_cords = spline.flip_spline(edge_coordinates)
            edge_spline_dict[(u, v)] = flipped_spline
            edge_coordinates_dict[(u, v)] = flipped_cords

    nx.set_edge_attributes(graph, edge_spline_dict, EDGE_SPLINE_KEY)
    nx.set_edge_attributes(graph, edge_coordinates_dict, EDGE_COORDINATES_KEY)

    return graph


def orient_splines(graph: nx.DiGraph) -> nx.DiGraph:
    """Checks if the splines are oriented correctly.

    If the beginning of the spline is closer to the end node than the start node,
    it gets flipped.
    Also checks if the edge coordinates are aligend with the spline.
    This only checks, if the splines are correctly connected to the nodes,
    not the order in the Graph. Best used on a directed graph.

    Parameters
    ----------
    graph : nx.DiGraph
        The graph to orient the splines in.

    Returns
    -------
    nx.DiGraph
        The graph with the splines oriented correctly.

    """
    edge_spline_dict = {}
    edge_coordinates_dict = {}

    for u, v, attr in graph.edges(data=True):
        spline = attr[EDGE_SPLINE_KEY]
        u_coord = graph.nodes[u][NODE_COORDINATE_KEY]
        spline_coordinates = spline.eval(np.array([0, 1]))
        # check if spline evaluation is closer to the start or end node
        if np.linalg.norm(u_coord - spline_coordinates[0]) > np.linalg.norm(
            u_coord - spline_coordinates[-1]
        ):
            logger.info(f"Flipped spline of edge ({u,v}).")
            edge_coordinates = attr[EDGE_COORDINATES_KEY]
            # check if path is inverse to spline
            if np.linalg.norm(
                edge_coordinates[0] - spline_coordinates[0]
            ) > np.linalg.norm(edge_coordinates[-1] - spline_coordinates[-1]):
                edge_coordinates = edge_coordinates[::-1]

            flipped_spline, flipped_cords = spline.flip_spline(edge_coordinates)
            edge_spline_dict[(u, v)] = flipped_spline
            edge_coordinates_dict[(u, v)] = flipped_cords

    nx.set_edge_attributes(graph, edge_spline_dict, EDGE_SPLINE_KEY)
    nx.set_edge_attributes(graph, edge_coordinates_dict, EDGE_COORDINATES_KEY)

    return graph


class SkeletonGraph:
    """Data class for a skeleton graph.

    Parameters
    ----------
    graph : nx.Graph
        The skeleton graph.
    """

    _backend = "networkx"

    def __init__(self, graph: nx.Graph):
        self.graph = graph

    @property
    def backend(self) -> str:
        """Return the backend used to store the graph."""
        return self._backend

    @property
    def nodes(self):
        """Return a list of nodes."""
        return self.graph.nodes()

    @property
    def node_coordinates(self) -> dict:
        """Return a dictionary of node coordinates."""
        node_coordinates = {}
        for node, node_data in self.graph.nodes(data=True):
            node_coordinates[node] = node_data[NODE_COORDINATE_KEY]
        return node_coordinates

    @property
    def node_coordinates_array(self) -> np.ndarray:
        """Return a numpy array of node coordinates.

        The array is of shape (n_nodes, n_dimensions).
        The order of the nodes is the same as the order of the nodes attribute.
        """
        return np.array(
            [
                node_data[NODE_COORDINATE_KEY]
                for _, node_data in self.graph.nodes(data=True)
            ]
        )

    @property
    def edges(self):
        """Return a list of edges."""
        return self.graph.edges()

    @property
    def edge_splines(self) -> dict:
        """Return a list of edge splines."""
        edge_splines = {}
        for edge_start, edge_end, edge_data in self.graph.edges(data=True):
            edge_splines[(edge_start, edge_end)] = edge_data[EDGE_SPLINE_KEY]
        return edge_splines

    def to_json_file(self, file_path: str):
        """Return a JSON representation of the graph."""
        graph_dict = nx.node_link_data(self.graph, edges="edges")
        object_dict = {"graph": graph_dict}

        with open(file_path, "w") as file:
            json.dump(object_dict, file, indent=2, default=skeleton_graph_encoder)

    @classmethod
    def from_json_file(cls, file_path: str):
        """Return a SkeletonGraph from a JSON file."""
        with open(file_path) as file:
            object_dict = json.load(file, object_hook=skeleton_graph_decoder)
        graph = nx.node_link_graph(object_dict["graph"], edges="edges")
        return cls(graph=graph)

    @classmethod
    def from_skeleton_image(
        cls, skeleton_image: np.ndarray, max_spline_knots: int = 10
    ) -> "SkeletonGraph":
        """Return a SkeletonGraph from a skeleton image.

        Parameters
        ----------
        skeleton_image : np.ndarray
            The skeleton image to convert to a graph.
        max_spline_knots : int
            The maximum number of knots to use for the spline fit to the branch path.
            If the number of data points in the branch is less than this number,
            the spline will use n_data_points - 1 knots.
            See the splinebox Spline class docs for more information.
        """
        graph = image_to_graph_skan(
            skeleton_image=skeleton_image, max_spline_knots=max_spline_knots
        )
        return cls(graph=graph)

    @classmethod
    def from_graph(
        cls, graph, edge_coordinate_key, node_coordinate_key
    ) -> "SkeletonGraph":
        """Return a SkeletonGraph from a networkx graph.

        The edges and nodes need to have an attribute with the specified keys
        containing the coordinates of the nodes and edges and an np.ndarray.
        Requires edge coordinates of length greater than 4
        to successfully create a spline.

        Parameters
        ----------
        graph : nx.Graph
            The graph to convert to a SkeletonGraph.
        edge_coordinate_key : str
            The key to use for the edge coordinates.
        node_coordinate_key : str
            The key to use for the node coordinates.
        """
        for _, _, attr in graph.edges(data=True):
            attr[EDGE_COORDINATES_KEY] = attr.pop(edge_coordinate_key)
            # add spline
            spline = B3Spline.from_points(attr[EDGE_COORDINATES_KEY])
            attr[EDGE_SPLINE_KEY] = spline
        for _, node_data in graph.nodes(data=True):
            node_data[NODE_COORDINATE_KEY] = node_data.pop(node_coordinate_key)
        return cls(graph=graph)

    def __eq__(self, other: "SkeletonGraph"):
        """Check if two SkeletonGraph objects are equal."""
        if set(self.nodes) != set(other.nodes):
            # check if the nodes are the same
            return False
        elif set(self.edges) != set(other.edges):
            # check if the edges are the same
            return False
        else:
            return True

    def to_directed(self, origin: int) -> nx.DiGraph:
        """Return a directed graph from the skeleton graph.

        The directed graph has the same nodes and edges as the skeleton graph.
        Stores the origin node as an attribute.

        Parameters
        ----------
        origin : int
            The node to use as the origin node for the directed graph.
            The origin node will have no incoming edges.
        """
        self.graph = make_graph_directed(self.graph, origin)
<<<<<<< HEAD
        self.origin = origin
=======
>>>>>>> 9ea7bacf
        return self.graph

    def orient_splines(self) -> nx.DiGraph:
        """Orient the splines in the graph."""
        self.graph = orient_splines(self.graph)
<<<<<<< HEAD
        return self.graph

    def compute_branch_lengths(self) -> dict:
        """Return a dictionary of edge lengths.

        The keys of the dictionary are the edge tuples, the values are arc lengths
        of the fitted splines. Units will be the same as voxel scale.
        """
        edge_lengths = {}
        for u, v, attr in self.graph.edges(data=True):
            edge_lengths[(u, v)] = attr[EDGE_SPLINE_KEY].arc_length

        nx.set_edge_attributes(self.graph, edge_lengths, LENGTH_KEY)
        return edge_lengths
=======
        return self.graph
>>>>>>> 9ea7bacf
<|MERGE_RESOLUTION|>--- conflicted
+++ resolved
@@ -11,10 +11,7 @@
 from skeleplex.graph.constants import (
     EDGE_COORDINATES_KEY,
     EDGE_SPLINE_KEY,
-<<<<<<< HEAD
     LENGTH_KEY,
-=======
->>>>>>> 9ea7bacf
     NODE_COORDINATE_KEY,
 )
 from skeleplex.graph.image_to_graph import image_to_graph_skan
@@ -390,16 +387,12 @@
             The origin node will have no incoming edges.
         """
         self.graph = make_graph_directed(self.graph, origin)
-<<<<<<< HEAD
         self.origin = origin
-=======
->>>>>>> 9ea7bacf
         return self.graph
 
     def orient_splines(self) -> nx.DiGraph:
         """Orient the splines in the graph."""
         self.graph = orient_splines(self.graph)
-<<<<<<< HEAD
         return self.graph
 
     def compute_branch_lengths(self) -> dict:
@@ -413,7 +406,4 @@
             edge_lengths[(u, v)] = attr[EDGE_SPLINE_KEY].arc_length
 
         nx.set_edge_attributes(self.graph, edge_lengths, LENGTH_KEY)
-        return edge_lengths
-=======
-        return self.graph
->>>>>>> 9ea7bacf
+        return edge_lengths