"""Utilities for working with chunked arrays."""

from collections.abc import Callable

import dask.array as da
import numpy as np
import zarr
from tqdm import tqdm


def iteratively_process_chunks_3d(
    input_array: da.Array,
    output_zarr: zarr.Array,
    function_to_apply: Callable[[np.ndarray], np.ndarray],
    chunk_shape: tuple[int, int, int],
    extra_border: tuple[int, int, int],
    *args,
    **kwargs,
):
    """Apply a function to each chunk of a Dask array with extra border handling.

    Parameters
    ----------
    input_array : dask.array.Array
        The input Dask array to process. Must be 3D.
    output_zarr : zarr.Array
        The output Zarr array to write results to.
        Must have the same shape as input_array.
    function_to_apply : Callable[[np.ndarray], np.ndarray]
        The function to apply to each chunk.
    chunk_shape : tuple[int, int, int]
        The shape of each chunk to process.
    extra_border : tuple[int, int, int]
        The extra border to include around each chunk.
    *args
        Additional positional arguments to pass to function_to_apply.
    **kwargs
        Additional keyword arguments to pass to function_to_apply.
    """
    # validate inputs before processing
    if input_array.ndim != 3:
        raise ValueError(f"Input array must be 3D, got {input_array.ndim}D")

    if len(chunk_shape) != 3:
        raise ValueError(
            f"chunk_shape must be a 3-tuple, got length {len(chunk_shape)}"
        )

    if len(extra_border) != 3:
        raise ValueError(
            f"extra_border must be a 3-tuple, got length {len(extra_border)}"
        )

    # calculate the chunk grid
    array_shape = input_array.shape
    n_chunks = tuple(int(np.ceil(array_shape[i] / chunk_shape[i])) for i in range(3))


    total_chunks = n_chunks[0] * n_chunks[1] * n_chunks[2]
    with tqdm(total=total_chunks, desc="Processing chunks") as pbar:
        for i in range(n_chunks[0]):
            for j in range(n_chunks[1]):
                for k in range(n_chunks[2]):
                    pbar.update(1)

                    # calculate core chunk slice
                    core_start = (
                        i * chunk_shape[0],
                        j * chunk_shape[1],
                        k * chunk_shape[2],
                    )
                    core_end = (
                        min((i + 1) * chunk_shape[0], array_shape[0]),
                        min((j + 1) * chunk_shape[1], array_shape[1]),
                        min((k + 1) * chunk_shape[2], array_shape[2]),
                    )
                    core_slice = tuple(
                        slice(core_start[dim], core_end[dim]) for dim in range(3)
                    )

                    # calculate expanded slice (chunk + border)
                    # clipped to array boundaries
                    expanded_start = tuple(
                        max(0, core_start[dim] - extra_border[dim]) for dim in range(3)
                    )
                    expanded_end = tuple(
                        min(array_shape[dim], core_end[dim] + extra_border[dim])
                        for dim in range(3)
                    )
                    expanded_slice = tuple(
                        slice(expanded_start[dim], expanded_end[dim])
                        for dim in range(3)
                    )

<<<<<<< HEAD
                # write to Zarr
                output_zarr[core_slice] = core_result


def get_boundary_slices(
    array_shape: tuple[int, int, int], chunk_shape: tuple[int, int, int]
) -> list[tuple[slice, slice, slice]]:
    """
    Get slice objects for 2-voxel thick interfaces at chunk boundaries.

    For each boundary between chunks, returns a tuple of slice objects that
    selects a 2-voxel thick region: 1 voxel from the end of one chunk and
    1 voxel from the beginning of the adjacent chunk.

    Parameters
    ----------
    array_shape : tuple[int, int, int]
        Shape of the array (z, y, x)
    chunk_shape : tuple[int, int, int]
        Shape of each chunk (z, y, x). All chunks are assumed to be the same size.

    Returns
    -------
    list[tuple[slice, slice, slice]]
        List of (slice, slice, slice) tuples for indexing boundary regions
    """
    boundary_slices = []

    # Iterate through each dimension (z=0, y=1, x=2)
    for dim in range(3):
        # Calculate number of chunks in this dimension
        num_chunks = (array_shape[dim] + chunk_shape[dim] - 1) // chunk_shape[dim]

        # Iterate through internal boundaries (between chunk n and chunk n+1)
        for chunk_idx in range(1, num_chunks):
            # Boundary position is at the start of chunk (chunk_idx)
            boundary_pos = chunk_idx * chunk_shape[dim]

            # Check if the 2-voxel interface fits within array bounds
            if boundary_pos > 0 and boundary_pos < array_shape[dim]:
                # Create slice tuple for this boundary
                slices = [slice(None)] * 3  # Start with full slices for all dims

                # Set the slice for the boundary dimension
                # Take 1 voxel before and 1 voxel at the boundary
                slices[dim] = slice(boundary_pos - 1, boundary_pos + 1)

                boundary_slices.append(tuple(slices))

    return boundary_slices
=======
                    # calculate actual border used (may be smaller at edges)
                    actual_border_before = tuple(
                        core_start[dim] - expanded_start[dim] for dim in range(3)
                    )

                    # extract chunk + border and compute
                    chunk_with_border = input_array[expanded_slice].compute()

                    # apply function
                    processed = function_to_apply(chunk_with_border, *args, **kwargs)

                    #extend slice to match output_array_shape array dimensions
                    core_in_result_slice = [
                        slice(
                            actual_border_before[dim],
                            actual_border_before[dim] + (core_end[dim] - core_start[dim]),
                        )
                        for dim in range(3)
                    ]

                    # if the processed array has extra dims (e.g., channels/features),
                    # extend the slice with full slices for those dimensions
                    if processed.ndim > 3:
                        extra_slices = [slice(None)] * (processed.ndim - 3)
                        core_in_result_slice = core_in_result_slice + extra_slices

                    # convert back to tuple
                    core_in_result_slice = tuple(core_in_result_slice)

                    #check if end dimensions match input
                    if processed.ndim != len(core_in_result_slice):
                        raise ValueError(
                            "The output of function_to_apply has "
                            "incompatible number of dimensions."
                        )

                    core_result = processed[core_in_result_slice]

                    # write to Zarr

                    output_zarr[core_slice] = core_result
>>>>>>> dbedfae7
<|MERGE_RESOLUTION|>--- conflicted
+++ resolved
@@ -91,10 +91,48 @@
                         slice(expanded_start[dim], expanded_end[dim])
                         for dim in range(3)
                     )
+                   
+                   # calculate actual border used (may be smaller at edges)
+                    actual_border_before = tuple(
+                        core_start[dim] - expanded_start[dim] for dim in range(3)
+                    )
 
-<<<<<<< HEAD
-                # write to Zarr
-                output_zarr[core_slice] = core_result
+                    # extract chunk + border and compute
+                    chunk_with_border = input_array[expanded_slice].compute()
+
+                    # apply function
+                    processed = function_to_apply(chunk_with_border, *args, **kwargs)
+
+                    #extend slice to match output_array_shape array dimensions
+                    core_in_result_slice = [
+                        slice(
+                            actual_border_before[dim],
+                            actual_border_before[dim] + (core_end[dim] - core_start[dim]),
+                        )
+                        for dim in range(3)
+                    ]
+
+                    # if the processed array has extra dims (e.g., channels/features),
+                    # extend the slice with full slices for those dimensions
+                    if processed.ndim > 3:
+                        extra_slices = [slice(None)] * (processed.ndim - 3)
+                        core_in_result_slice = core_in_result_slice + extra_slices
+
+                    # convert back to tuple
+                    core_in_result_slice = tuple(core_in_result_slice)
+
+                    #check if end dimensions match input
+                    if processed.ndim != len(core_in_result_slice):
+                        raise ValueError(
+                            "The output of function_to_apply has "
+                            "incompatible number of dimensions."
+                        )
+
+                    core_result = processed[core_in_result_slice]
+
+                    # write to Zarr
+
+                    output_zarr[core_slice] = core_result
 
 
 def get_boundary_slices(
@@ -143,46 +181,4 @@
                 boundary_slices.append(tuple(slices))
 
     return boundary_slices
-=======
-                    # calculate actual border used (may be smaller at edges)
-                    actual_border_before = tuple(
-                        core_start[dim] - expanded_start[dim] for dim in range(3)
-                    )
-
-                    # extract chunk + border and compute
-                    chunk_with_border = input_array[expanded_slice].compute()
-
-                    # apply function
-                    processed = function_to_apply(chunk_with_border, *args, **kwargs)
-
-                    #extend slice to match output_array_shape array dimensions
-                    core_in_result_slice = [
-                        slice(
-                            actual_border_before[dim],
-                            actual_border_before[dim] + (core_end[dim] - core_start[dim]),
-                        )
-                        for dim in range(3)
-                    ]
-
-                    # if the processed array has extra dims (e.g., channels/features),
-                    # extend the slice with full slices for those dimensions
-                    if processed.ndim > 3:
-                        extra_slices = [slice(None)] * (processed.ndim - 3)
-                        core_in_result_slice = core_in_result_slice + extra_slices
-
-                    # convert back to tuple
-                    core_in_result_slice = tuple(core_in_result_slice)
-
-                    #check if end dimensions match input
-                    if processed.ndim != len(core_in_result_slice):
-                        raise ValueError(
-                            "The output of function_to_apply has "
-                            "incompatible number of dimensions."
-                        )
-
-                    core_result = processed[core_in_result_slice]
-
-                    # write to Zarr
-
-                    output_zarr[core_slice] = core_result
->>>>>>> dbedfae7
+                    